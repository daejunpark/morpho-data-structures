// SPDX-License-Identifier: AGPL-3.0-only
pragma solidity ^0.8.0;

<<<<<<< HEAD
/// @title BasicHeap.
/// @author Morpho Labs.
/// @custom:contact security@morpho.xyz
/// @notice Basic implementation of a Heap.
=======
/// @title Heap.
/// @author Morpho Labs.
/// @custom:contact security@morpho.xyz
/// @notice Standard implementation of a heap library.
>>>>>>> fce88891
library BasicHeap {
    /* STRUCTS */

    struct Account {
        address id; // The address of the account.
        uint256 value; // The value of the account.
    }

    struct Heap {
        Account[] accounts; // All the accounts.
        mapping(address => uint256) indexOf; // A mapping from an address to an index in accounts. From index i, the parent index is (i-1)/2, the left child index is 2*i+1 and the right child index is 2*i+2.
    }

<<<<<<< HEAD
    /* ERRORS */
=======
    /// CONSTANTS ///

    uint256 private constant ROOT = 0;

    /// ERRORS ///
>>>>>>> fce88891

    /// @notice Thrown when trying to modify an account with a wrong value.
    error WrongValue();

    /// @notice Thrown when the address is zero at insertion.
    error AddressIsZero();

    /// @notice Thrown when the account is already inserted in the heap.
    error AccountAlreadyInserted();

    /// @notice Thrown when the account to modify does not exist.
    error AccountDoesNotExist();

    /* INTERNAL */

    /// @notice Returns the size of the `_heap`.
    /// @param _heap The heap parameter.
    /// @return The size of the heap.
    function getSize(Heap storage _heap) internal view returns (uint256) {
        return _heap.accounts.length;
    }

    /// @notice Returns the value of the account linked to `_id`, returns 0 if the account is not in the `_heap`.
    /// @param _heap The heap to search in.
    /// @param _id The address of the account.
    /// @return The value of the account.
    function getValueOf(Heap storage _heap, address _id) internal view returns (uint256) {
        uint256 rank = _heap.ranks[_id];
        if (rank == 0) return 0;
        else return _getAccount(_heap, rank).value;
    }

    /// @notice Returns the address at the root of the `_heap`, returns the zero address if the `_heap` is empty.
    /// @param _heap The heap to get the root.
    /// @return The address of the root node.
    function getRoot(Heap storage _heap) internal view returns (address) {
        if (getSize(_heap) > 0) return _getAccount(_heap, 1).id;
        else return address(0);
    }

    /// @notice Returns the address of the parent node of the given address in the `_heap`, returns the zero address if it's the root or if the address is not in the heap.
    /// @param _heap The heap in which to search for the parent.
    /// @param _id The address to get the parent.
    /// @return The address of the parent.
    function getParent(Heap storage _heap, address _id) internal view returns (address) {
        uint256 rank = _heap.ranks[_id] / 2;
        if (rank != 0) return _getAccount(_heap, rank).id;
        else return address(0);
    }

    /// @notice Returns the address of the left child of the given address, returns the zero address if it's not in the heap or if it has no left child.
    /// @param _heap The heap in which to search for the left child.
    /// @param _id The address to get the left child.
    /// @return The address of the left child.
    function getLeftChild(Heap storage _heap, address _id) internal view returns (address) {
        uint256 rank = _heap.ranks[_id] * 2;
        if (rank != 0 && rank <= getSize(_heap)) return _getAccount(_heap, rank).id;
        else return address(0);
    }

    /// @notice Returns the address of the right child of the given address, returns the zero address if it's not in the heap or if it has no right child.
    /// @param _heap The heap in which to search for the right child.
    /// @param _id The address to get the right child.
    /// @return The address of the right child.
    function getRightChild(Heap storage _heap, address _id) internal view returns (address) {
        uint256 rank = _heap.ranks[_id] * 2 + 1;
        if (rank != 1 && rank <= getSize(_heap)) return _getAccount(_heap, rank).id;
        else return address(0);
    }

    /// @notice Inserts an account in the `_heap`.
    /// @param _heap The heap to modify.
    /// @param _id The address of the account to insert.
    /// @param _value The value of the account to insert.
    function insert(Heap storage _heap, address _id, uint256 _value) internal {
        if (_id == address(0)) revert AddressIsZero();

        uint256 accountsLength = _heap.accounts.length;
        if (_containsAccount(_heap, _heap.indexOf[_id], accountsLength, _id)) revert AccountAlreadyInserted();

        _heap.accounts.push();

<<<<<<< HEAD
        // Restore the invariant.
        _shiftUp(_heap, size);
=======
        _shiftUp(_heap, Account(_id, _value), accountsLength);
>>>>>>> fce88891
    }

    /// @notice Decreases the amount of an account in the `_heap`.
    /// @param _heap The heap to modify.
    /// @param _id The address of the account to decrease the amount.
    /// @param _newValue The new value of the account.
    function decrease(Heap storage _heap, address _id, uint256 _newValue) internal {
<<<<<<< HEAD
        uint256 rank = _heap.ranks[_id];
        if (rank == 0) revert AccountDoesNotExist();
        uint256 oldValue = _getAccount(_heap, rank).value;
        if (_newValue >= oldValue || _newValue == 0) revert WrongValue();

        _setAccountValue(_heap, rank, _newValue);
        _shiftDown(_heap, rank);
=======
        uint256 index = _heap.indexOf[_id];

        if (!_containsAccount(_heap, index, _heap.accounts.length, _id)) revert AccountDoesNotExist();
        if (_newValue >= _heap.accounts[index].value) revert WrongValue();

        _shiftDown(_heap, _heap.accounts.length, Account(_id, _newValue), index);
>>>>>>> fce88891
    }

    /// @notice Increases the amount of an account in the `_heap`.
    /// @dev Only call this function when `_id` is in the `_heap` with a smaller value than `_newValue`.
    /// @param _heap The heap to modify.
    /// @param _id The address of the account to increase the amount.
    /// @param _newValue The new value of the account.
    function increase(Heap storage _heap, address _id, uint256 _newValue) internal {
<<<<<<< HEAD
        uint256 rank = _heap.ranks[_id];
        if (rank == 0) revert AccountDoesNotExist();
        uint256 oldValue = _getAccount(_heap, rank).value;
        if (_newValue <= oldValue) revert WrongValue();

        _setAccountValue(_heap, rank, _newValue);
        _shiftUp(_heap, rank);
=======
        uint256 index = _heap.indexOf[_id];

        if (!_containsAccount(_heap, index, _heap.accounts.length, _id)) revert AccountDoesNotExist();
        if (_newValue <= _heap.accounts[index].value) revert WrongValue();

        _shiftUp(_heap, Account(_id, _newValue), index);
>>>>>>> fce88891
    }

    /// @notice Removes an account in the `_heap`.
    /// @dev Only call when `_id` is in the `_heap`.
    /// @param _heap The heap to modify.
    /// @param _id The address of the account to remove.
    function remove(Heap storage _heap, address _id) internal {
<<<<<<< HEAD
        uint256 rank = _heap.ranks[_id];
        if (rank == 0) revert AccountDoesNotExist();
        uint256 removedValue = _getAccount(_heap, rank).value;
        uint256 size = getSize(_heap);

        if (rank == size) {
            _heap.accounts.pop();
            delete _heap.ranks[_id];
        } else {
            _swap(_heap, rank, size);
            _heap.accounts.pop();
            delete _heap.ranks[_id];
            if (_getAccount(_heap, rank).value > removedValue) _shiftUp(_heap, rank);
            else _shiftDown(_heap, rank);
        }
    }

    /* PRIVATE */

    /// @notice Returns the account of rank `_rank`.
    /// @dev The first rank is 1 and the last one is the size of the heap.
    /// @dev Only call this function with positive numbers.
    /// @param _heap The heap to search in.
    /// @param _rank The rank of the account.
    /// @return The account of rank `_rank`.
    function _getAccount(Heap storage _heap, uint256 _rank) private view returns (Account storage) {
        return _heap.accounts[_rank - 1];
    }

    /// @notice Sets `_index` in the `_heap` to be `_account`.
    /// @dev The heap may lose its invariant about the order of the values stored.
    /// @dev Only call this function with a rank within array's bounds.
    /// @param _heap The heap to modify.
    /// @param _rank The rank of the account in the heap to be set.
    /// @param _account The account to set the `_rank` to.
    function _setAccount(Heap storage _heap, uint256 _rank, Account memory _account) private {
        _heap.accounts[_rank - 1] = _account;
        _heap.ranks[_account.id] = _rank;
    }

    /// @notice Sets the value at `_rank` in the `_heap` to be `_newValue`.
    /// @dev The heap may lose its invariant about the order of the values stored.
    /// @dev Only call this function with a rank within array's bounds.
    /// @param _heap The heap to modify.
    /// @param _rank The rank of the account in the heap to be set.
    /// @param _newValue The new value to set the `_rank` to.
    function _setAccountValue(Heap storage _heap, uint256 _rank, uint256 _newValue) private {
        _heap.accounts[_rank - 1].value = _newValue;
    }
=======
        uint256 index = _heap.indexOf[_id];
        uint256 accountsLength = _heap.accounts.length;

        if (!_containsAccount(_heap, index, accountsLength, _id)) revert AccountDoesNotExist();

        delete _heap.indexOf[_id];

        unchecked {
            if (index == --accountsLength) {
                _heap.accounts.pop();
            } else {
                Account memory lastAccount = _heap.accounts[accountsLength];
                _heap.accounts.pop();

                if (_heap.accounts[index].value > lastAccount.value) {
                    _shiftDown(_heap, accountsLength, lastAccount, index);
                } else {
                    _shiftUp(_heap, lastAccount, index);
                }
            }
        }
    }

    /// PRIVATE ///
>>>>>>> fce88891

    /// @notice Sets `_index` in the `_heap` to be `_account`.
    /// @dev The heap may lose its invariant about the order of the values stored.
    /// @dev Only call this function with an index within array's bounds.
    /// @param _heap The heap to modify.
<<<<<<< HEAD
    /// @param _rank1 The rank of the first account in the heap.
    /// @param _rank2 The rank of the second account in the heap.
    function _swap(Heap storage _heap, uint256 _rank1, uint256 _rank2) private {
        Account memory accountOldRank1 = _getAccount(_heap, _rank1);
        Account memory accountOldRank2 = _getAccount(_heap, _rank2);
        _setAccount(_heap, _rank1, accountOldRank2);
        _setAccount(_heap, _rank2, accountOldRank1);
=======
    /// @param _account The account to set the `_index` to.
    /// @param _index The index of the account in the heap to be set.
    function _setAccount(Heap storage _heap, Account memory _account, uint256 _index) private {
        _heap.accounts[_index] = _account;
        _heap.indexOf[_account.id] = _index;
>>>>>>> fce88891
    }

    /// @notice Moves an account up the heap until its value is smaller than the one of its parent.
    /// @dev This functions restores the invariant about the order of the values stored when the account to move is the only one with value greater than what it should be.
    /// @param _heap The heap to modify.
<<<<<<< HEAD
    /// @param _rank The index of the account to move.
    function _shiftUp(Heap storage _heap, uint256 _rank) private {
        Account memory initialAccount = _getAccount(_heap, _rank);
        uint256 initialValue = initialAccount.value;
        while (_rank > 1 && initialValue > _getAccount(_heap, _rank / 2).value) {
            _setAccount(_heap, _rank, _getAccount(_heap, _rank / 2));
            _rank /= 2;
        }
        _setAccount(_heap, _rank, initialAccount);
=======
    /// @param _accountToShift The account to move.
    /// @param _index The index of the account to move.
    function _shiftUp(Heap storage _heap, Account memory _accountToShift, uint256 _index) private {
        uint256 valueToShift = _accountToShift.value;
        Account memory parentAccount;
        uint256 parentIndex;

        unchecked {
            // `_index` is checked to be greater than 0 before subtracting 1.
            while (
                _index > ROOT && valueToShift > (parentAccount = _heap.accounts[parentIndex = (_index - 1) >> 1]).value
            ) {
                _setAccount(_heap, parentAccount, _index);
                _index = parentIndex;
            }
        }

        _setAccount(_heap, _accountToShift, _index);
>>>>>>> fce88891
    }

    /// @notice Moves an account down the heap until its value is greater than the ones of its children.
    /// @dev This functions restores the invariant about the order of the values stored when the account to move is the only one with value smaller than what it should be.
    /// @param _heap The heap to modify.
<<<<<<< HEAD
    /// @param _rank The index of the account to move.
    function _shiftDown(Heap storage _heap, uint256 _rank) private {
        uint256 size = getSize(_heap);
        Account memory initialAccount = _getAccount(_heap, _rank);
        uint256 initialValue = initialAccount.value;
        Account memory childAccount;
        uint256 childRank = _rank * 2;
        // At this point, childRank (resp. childRank+1) is the rank of the left (resp. right) child.

        while (childRank <= size) {
            // Compute the rank of the child with largest value.
            if (childRank < size && _getAccount(_heap, childRank + 1).value > _getAccount(_heap, childRank).value) {
                childRank++;
=======
    /// @param _size The size of the heap.
    /// @param _accountToShift The account to move.
    /// @param _index The index of the account to move.
    function _shiftDown(Heap storage _heap, uint256 _size, Account memory _accountToShift, uint256 _index) private {
        uint256 valueToShift = _accountToShift.value;
        uint256 childIndex = (_index << 1) + 1;
        uint256 rightChildIndex;
        // At this point, childIndex (resp. childIndex+1) is the index of the left (resp. right) child.

        while (childIndex < _size) {
            Account memory childToSwap = _heap.accounts[childIndex];

            // Find the child with largest value.
            unchecked {
                rightChildIndex = childIndex + 1; // This cannot overflow because childIndex < size.

                if (rightChildIndex < _size) {
                    Account memory rightChild = _heap.accounts[rightChildIndex];
                    if (rightChild.value > childToSwap.value) {
                        childToSwap = rightChild;
                        childIndex = rightChildIndex;
                    }
                }

                if (childToSwap.value > valueToShift) {
                    _setAccount(_heap, childToSwap, _index);
                    _index = childIndex;
                    childIndex = (childIndex << 1) + 1;
                } else {
                    break;
                }
>>>>>>> fce88891
            }
        }

<<<<<<< HEAD
            childAccount = _getAccount(_heap, childRank);

            if (childAccount.value > initialValue) {
                _setAccount(_heap, _rank, childAccount);
                _rank = childRank;
                childRank *= 2;
            } else {
                break;
            }
        }
        _setAccount(_heap, _rank, initialAccount);
=======
        _setAccount(_heap, _accountToShift, _index);
    }

    /// @notice Checks if an account with the given address `_id` exists in the `_heap`.
    /// @dev The parameters `_index`, `_accountsLength`, and `_id` must be coherent.
    /// @param _heap The heap to search in.
    /// @param _index The index to search for the account in.
    /// @param _accountsLength The length of the `_heap` accounts array.
    /// @param _id The address of the account to search for.
    /// @return True if the account exists in the `_heap`, false otherwise.
    function _containsAccount(Heap storage _heap, uint256 _index, uint256 _accountsLength, address _id)
        private
        view
        returns (bool)
    {
        if (_index != 0) {
            return true;
        } else if (_accountsLength != 0) {
            return _heap.accounts[0].id == _id;
        } else {
            return false;
        }
    }

    /// VIEW ///

    /// @notice Returns the number of users in the `_heap`.
    /// @param _heap The heap parameter.
    /// @return The length of the heap.
    function getSize(Heap storage _heap) internal view returns (uint256) {
        return _heap.accounts.length;
    }

    /// @notice Checks if the account with the given address `_id` exists in the `_heap`.
    /// @param _heap The heap to search in.
    /// @param _id The address of the account to search for.
    /// @return True if the account exists in the heap, false otherwise.
    function containsAccount(Heap storage _heap, address _id) internal view returns (bool) {
        return _containsAccount(_heap, _heap.indexOf[_id], _heap.accounts.length, _id);
    }

    /// @notice Returns the value of the account linked to `_id`.
    /// @param _heap The heap to search in.
    /// @param _id The address of the account.
    /// @return The value of the account.
    function getValueOf(Heap storage _heap, address _id) internal view returns (uint256) {
        uint256 index = _heap.indexOf[_id];

        if (!_containsAccount(_heap, index, _heap.accounts.length, _id)) return 0;
        else return _heap.accounts[index].value;
    }

    /// @notice Returns the address at the head of the `_heap`.
    /// @param _heap The heap to get the head.
    /// @return The address of the head.
    function getRoot(Heap storage _heap) internal view returns (address) {
        if (_heap.accounts.length > 0) return _heap.accounts[ROOT].id;
        else return address(0);
    }

    /// @notice Returns the address of the parent node of the given address in the `_heap`, returns the zero address if it's the root or if the address is not in the heap.
    /// @param _heap The heap in which to search for the parent.
    /// @param _id The address to get the parent.
    /// @return The address of the parent.
    function getParent(Heap storage _heap, address _id) internal view returns (address) {
        uint256 index = _heap.indexOf[_id];

        unchecked {
            if (index == 0) return address(0);
            else return _heap.accounts[(index - 1) >> 1].id;
        }
    }

    /// @notice Returns the address of the left child of the given address, returns the zero address if it's not in the heap or if it has no left child.
    /// @param _heap The heap in which to search for the left child.
    /// @param _id The address to get the left child.
    /// @return The address of the left child.
    function getLeftChild(Heap storage _heap, address _id) internal view returns (address) {
        uint256 index = _heap.indexOf[_id];
        uint256 accountsLength = _heap.accounts.length;

        if (!_containsAccount(_heap, index, accountsLength, _id)) {
            return address(0);
        } else if ((index = (index << 1) + 1) >= accountsLength) {
            return address(0);
        } else {
            return _heap.accounts[index].id;
        }
    }

    /// @notice Returns the address of the right child of the given address, returns the zero address if it's not in the heap or if it has no right child.
    /// @param _heap The heap in which to search for the right child.
    /// @param _id The address to get the right child.
    /// @return The address of the right child.
    function getRightChild(Heap storage _heap, address _id) internal view returns (address) {
        uint256 index = _heap.indexOf[_id];
        uint256 accountsLength = _heap.accounts.length;

        if (!_containsAccount(_heap, index, accountsLength, _id)) {
            return address(0);
        } else if ((index = (index << 1) + 2) >= accountsLength) {
            return address(0);
        } else {
            return _heap.accounts[index].id;
        }
>>>>>>> fce88891
    }
}<|MERGE_RESOLUTION|>--- conflicted
+++ resolved
@@ -1,17 +1,10 @@
 // SPDX-License-Identifier: AGPL-3.0-only
 pragma solidity ^0.8.0;
 
-<<<<<<< HEAD
-/// @title BasicHeap.
-/// @author Morpho Labs.
-/// @custom:contact security@morpho.xyz
-/// @notice Basic implementation of a Heap.
-=======
 /// @title Heap.
 /// @author Morpho Labs.
 /// @custom:contact security@morpho.xyz
 /// @notice Standard implementation of a heap library.
->>>>>>> fce88891
 library BasicHeap {
     /* STRUCTS */
 
@@ -25,15 +18,11 @@
         mapping(address => uint256) indexOf; // A mapping from an address to an index in accounts. From index i, the parent index is (i-1)/2, the left child index is 2*i+1 and the right child index is 2*i+2.
     }
 
-<<<<<<< HEAD
+    /* CONSTANTS */
+
+    uint256 private constant ROOT = 0;
+
     /* ERRORS */
-=======
-    /// CONSTANTS ///
-
-    uint256 private constant ROOT = 0;
-
-    /// ERRORS ///
->>>>>>> fce88891
 
     /// @notice Thrown when trying to modify an account with a wrong value.
     error WrongValue();
@@ -49,28 +38,37 @@
 
     /* INTERNAL */
 
-    /// @notice Returns the size of the `_heap`.
+    /// @notice Returns the number of users in the `_heap`.
     /// @param _heap The heap parameter.
-    /// @return The size of the heap.
+    /// @return The length of the heap.
     function getSize(Heap storage _heap) internal view returns (uint256) {
         return _heap.accounts.length;
     }
 
-    /// @notice Returns the value of the account linked to `_id`, returns 0 if the account is not in the `_heap`.
+    /// @notice Checks if the account with the given address `_id` exists in the `_heap`.
+    /// @param _heap The heap to search in.
+    /// @param _id The address of the account to search for.
+    /// @return True if the account exists in the heap, false otherwise.
+    function containsAccount(Heap storage _heap, address _id) internal view returns (bool) {
+        return _containsAccount(_heap, _heap.indexOf[_id], _heap.accounts.length, _id);
+    }
+
+    /// @notice Returns the value of the account linked to `_id`.
     /// @param _heap The heap to search in.
     /// @param _id The address of the account.
     /// @return The value of the account.
     function getValueOf(Heap storage _heap, address _id) internal view returns (uint256) {
-        uint256 rank = _heap.ranks[_id];
-        if (rank == 0) return 0;
-        else return _getAccount(_heap, rank).value;
-    }
-
-    /// @notice Returns the address at the root of the `_heap`, returns the zero address if the `_heap` is empty.
-    /// @param _heap The heap to get the root.
-    /// @return The address of the root node.
+        uint256 index = _heap.indexOf[_id];
+
+        if (!_containsAccount(_heap, index, _heap.accounts.length, _id)) return 0;
+        else return _heap.accounts[index].value;
+    }
+
+    /// @notice Returns the address at the head of the `_heap`.
+    /// @param _heap The heap to get the head.
+    /// @return The address of the head.
     function getRoot(Heap storage _heap) internal view returns (address) {
-        if (getSize(_heap) > 0) return _getAccount(_heap, 1).id;
+        if (_heap.accounts.length > 0) return _heap.accounts[ROOT].id;
         else return address(0);
     }
 
@@ -79,9 +77,12 @@
     /// @param _id The address to get the parent.
     /// @return The address of the parent.
     function getParent(Heap storage _heap, address _id) internal view returns (address) {
-        uint256 rank = _heap.ranks[_id] / 2;
-        if (rank != 0) return _getAccount(_heap, rank).id;
-        else return address(0);
+        uint256 index = _heap.indexOf[_id];
+
+        unchecked {
+            if (index == 0) return address(0);
+            else return _heap.accounts[(index - 1) >> 1].id;
+        }
     }
 
     /// @notice Returns the address of the left child of the given address, returns the zero address if it's not in the heap or if it has no left child.
@@ -89,9 +90,16 @@
     /// @param _id The address to get the left child.
     /// @return The address of the left child.
     function getLeftChild(Heap storage _heap, address _id) internal view returns (address) {
-        uint256 rank = _heap.ranks[_id] * 2;
-        if (rank != 0 && rank <= getSize(_heap)) return _getAccount(_heap, rank).id;
-        else return address(0);
+        uint256 index = _heap.indexOf[_id];
+        uint256 accountsLength = _heap.accounts.length;
+
+        if (!_containsAccount(_heap, index, accountsLength, _id)) {
+            return address(0);
+        } else if ((index = (index << 1) + 1) >= accountsLength) {
+            return address(0);
+        } else {
+            return _heap.accounts[index].id;
+        }
     }
 
     /// @notice Returns the address of the right child of the given address, returns the zero address if it's not in the heap or if it has no right child.
@@ -99,9 +107,16 @@
     /// @param _id The address to get the right child.
     /// @return The address of the right child.
     function getRightChild(Heap storage _heap, address _id) internal view returns (address) {
-        uint256 rank = _heap.ranks[_id] * 2 + 1;
-        if (rank != 1 && rank <= getSize(_heap)) return _getAccount(_heap, rank).id;
-        else return address(0);
+        uint256 index = _heap.indexOf[_id];
+        uint256 accountsLength = _heap.accounts.length;
+
+        if (!_containsAccount(_heap, index, accountsLength, _id)) {
+            return address(0);
+        } else if ((index = (index << 1) + 2) >= accountsLength) {
+            return address(0);
+        } else {
+            return _heap.accounts[index].id;
+        }
     }
 
     /// @notice Inserts an account in the `_heap`.
@@ -116,12 +131,7 @@
 
         _heap.accounts.push();
 
-<<<<<<< HEAD
-        // Restore the invariant.
-        _shiftUp(_heap, size);
-=======
         _shiftUp(_heap, Account(_id, _value), accountsLength);
->>>>>>> fce88891
     }
 
     /// @notice Decreases the amount of an account in the `_heap`.
@@ -129,22 +139,12 @@
     /// @param _id The address of the account to decrease the amount.
     /// @param _newValue The new value of the account.
     function decrease(Heap storage _heap, address _id, uint256 _newValue) internal {
-<<<<<<< HEAD
-        uint256 rank = _heap.ranks[_id];
-        if (rank == 0) revert AccountDoesNotExist();
-        uint256 oldValue = _getAccount(_heap, rank).value;
-        if (_newValue >= oldValue || _newValue == 0) revert WrongValue();
-
-        _setAccountValue(_heap, rank, _newValue);
-        _shiftDown(_heap, rank);
-=======
         uint256 index = _heap.indexOf[_id];
 
         if (!_containsAccount(_heap, index, _heap.accounts.length, _id)) revert AccountDoesNotExist();
         if (_newValue >= _heap.accounts[index].value) revert WrongValue();
 
         _shiftDown(_heap, _heap.accounts.length, Account(_id, _newValue), index);
->>>>>>> fce88891
     }
 
     /// @notice Increases the amount of an account in the `_heap`.
@@ -153,22 +153,12 @@
     /// @param _id The address of the account to increase the amount.
     /// @param _newValue The new value of the account.
     function increase(Heap storage _heap, address _id, uint256 _newValue) internal {
-<<<<<<< HEAD
-        uint256 rank = _heap.ranks[_id];
-        if (rank == 0) revert AccountDoesNotExist();
-        uint256 oldValue = _getAccount(_heap, rank).value;
-        if (_newValue <= oldValue) revert WrongValue();
-
-        _setAccountValue(_heap, rank, _newValue);
-        _shiftUp(_heap, rank);
-=======
         uint256 index = _heap.indexOf[_id];
 
         if (!_containsAccount(_heap, index, _heap.accounts.length, _id)) revert AccountDoesNotExist();
         if (_newValue <= _heap.accounts[index].value) revert WrongValue();
 
         _shiftUp(_heap, Account(_id, _newValue), index);
->>>>>>> fce88891
     }
 
     /// @notice Removes an account in the `_heap`.
@@ -176,57 +166,6 @@
     /// @param _heap The heap to modify.
     /// @param _id The address of the account to remove.
     function remove(Heap storage _heap, address _id) internal {
-<<<<<<< HEAD
-        uint256 rank = _heap.ranks[_id];
-        if (rank == 0) revert AccountDoesNotExist();
-        uint256 removedValue = _getAccount(_heap, rank).value;
-        uint256 size = getSize(_heap);
-
-        if (rank == size) {
-            _heap.accounts.pop();
-            delete _heap.ranks[_id];
-        } else {
-            _swap(_heap, rank, size);
-            _heap.accounts.pop();
-            delete _heap.ranks[_id];
-            if (_getAccount(_heap, rank).value > removedValue) _shiftUp(_heap, rank);
-            else _shiftDown(_heap, rank);
-        }
-    }
-
-    /* PRIVATE */
-
-    /// @notice Returns the account of rank `_rank`.
-    /// @dev The first rank is 1 and the last one is the size of the heap.
-    /// @dev Only call this function with positive numbers.
-    /// @param _heap The heap to search in.
-    /// @param _rank The rank of the account.
-    /// @return The account of rank `_rank`.
-    function _getAccount(Heap storage _heap, uint256 _rank) private view returns (Account storage) {
-        return _heap.accounts[_rank - 1];
-    }
-
-    /// @notice Sets `_index` in the `_heap` to be `_account`.
-    /// @dev The heap may lose its invariant about the order of the values stored.
-    /// @dev Only call this function with a rank within array's bounds.
-    /// @param _heap The heap to modify.
-    /// @param _rank The rank of the account in the heap to be set.
-    /// @param _account The account to set the `_rank` to.
-    function _setAccount(Heap storage _heap, uint256 _rank, Account memory _account) private {
-        _heap.accounts[_rank - 1] = _account;
-        _heap.ranks[_account.id] = _rank;
-    }
-
-    /// @notice Sets the value at `_rank` in the `_heap` to be `_newValue`.
-    /// @dev The heap may lose its invariant about the order of the values stored.
-    /// @dev Only call this function with a rank within array's bounds.
-    /// @param _heap The heap to modify.
-    /// @param _rank The rank of the account in the heap to be set.
-    /// @param _newValue The new value to set the `_rank` to.
-    function _setAccountValue(Heap storage _heap, uint256 _rank, uint256 _newValue) private {
-        _heap.accounts[_rank - 1].value = _newValue;
-    }
-=======
         uint256 index = _heap.indexOf[_id];
         uint256 accountsLength = _heap.accounts.length;
 
@@ -250,44 +189,22 @@
         }
     }
 
-    /// PRIVATE ///
->>>>>>> fce88891
+    /* PRIVATE */
 
     /// @notice Sets `_index` in the `_heap` to be `_account`.
     /// @dev The heap may lose its invariant about the order of the values stored.
     /// @dev Only call this function with an index within array's bounds.
     /// @param _heap The heap to modify.
-<<<<<<< HEAD
-    /// @param _rank1 The rank of the first account in the heap.
-    /// @param _rank2 The rank of the second account in the heap.
-    function _swap(Heap storage _heap, uint256 _rank1, uint256 _rank2) private {
-        Account memory accountOldRank1 = _getAccount(_heap, _rank1);
-        Account memory accountOldRank2 = _getAccount(_heap, _rank2);
-        _setAccount(_heap, _rank1, accountOldRank2);
-        _setAccount(_heap, _rank2, accountOldRank1);
-=======
     /// @param _account The account to set the `_index` to.
     /// @param _index The index of the account in the heap to be set.
     function _setAccount(Heap storage _heap, Account memory _account, uint256 _index) private {
         _heap.accounts[_index] = _account;
         _heap.indexOf[_account.id] = _index;
->>>>>>> fce88891
     }
 
     /// @notice Moves an account up the heap until its value is smaller than the one of its parent.
     /// @dev This functions restores the invariant about the order of the values stored when the account to move is the only one with value greater than what it should be.
     /// @param _heap The heap to modify.
-<<<<<<< HEAD
-    /// @param _rank The index of the account to move.
-    function _shiftUp(Heap storage _heap, uint256 _rank) private {
-        Account memory initialAccount = _getAccount(_heap, _rank);
-        uint256 initialValue = initialAccount.value;
-        while (_rank > 1 && initialValue > _getAccount(_heap, _rank / 2).value) {
-            _setAccount(_heap, _rank, _getAccount(_heap, _rank / 2));
-            _rank /= 2;
-        }
-        _setAccount(_heap, _rank, initialAccount);
-=======
     /// @param _accountToShift The account to move.
     /// @param _index The index of the account to move.
     function _shiftUp(Heap storage _heap, Account memory _accountToShift, uint256 _index) private {
@@ -306,27 +223,11 @@
         }
 
         _setAccount(_heap, _accountToShift, _index);
->>>>>>> fce88891
     }
 
     /// @notice Moves an account down the heap until its value is greater than the ones of its children.
     /// @dev This functions restores the invariant about the order of the values stored when the account to move is the only one with value smaller than what it should be.
     /// @param _heap The heap to modify.
-<<<<<<< HEAD
-    /// @param _rank The index of the account to move.
-    function _shiftDown(Heap storage _heap, uint256 _rank) private {
-        uint256 size = getSize(_heap);
-        Account memory initialAccount = _getAccount(_heap, _rank);
-        uint256 initialValue = initialAccount.value;
-        Account memory childAccount;
-        uint256 childRank = _rank * 2;
-        // At this point, childRank (resp. childRank+1) is the rank of the left (resp. right) child.
-
-        while (childRank <= size) {
-            // Compute the rank of the child with largest value.
-            if (childRank < size && _getAccount(_heap, childRank + 1).value > _getAccount(_heap, childRank).value) {
-                childRank++;
-=======
     /// @param _size The size of the heap.
     /// @param _accountToShift The account to move.
     /// @param _index The index of the account to move.
@@ -358,23 +259,9 @@
                 } else {
                     break;
                 }
->>>>>>> fce88891
             }
         }
 
-<<<<<<< HEAD
-            childAccount = _getAccount(_heap, childRank);
-
-            if (childAccount.value > initialValue) {
-                _setAccount(_heap, _rank, childAccount);
-                _rank = childRank;
-                childRank *= 2;
-            } else {
-                break;
-            }
-        }
-        _setAccount(_heap, _rank, initialAccount);
-=======
         _setAccount(_heap, _accountToShift, _index);
     }
 
@@ -398,88 +285,4 @@
             return false;
         }
     }
-
-    /// VIEW ///
-
-    /// @notice Returns the number of users in the `_heap`.
-    /// @param _heap The heap parameter.
-    /// @return The length of the heap.
-    function getSize(Heap storage _heap) internal view returns (uint256) {
-        return _heap.accounts.length;
-    }
-
-    /// @notice Checks if the account with the given address `_id` exists in the `_heap`.
-    /// @param _heap The heap to search in.
-    /// @param _id The address of the account to search for.
-    /// @return True if the account exists in the heap, false otherwise.
-    function containsAccount(Heap storage _heap, address _id) internal view returns (bool) {
-        return _containsAccount(_heap, _heap.indexOf[_id], _heap.accounts.length, _id);
-    }
-
-    /// @notice Returns the value of the account linked to `_id`.
-    /// @param _heap The heap to search in.
-    /// @param _id The address of the account.
-    /// @return The value of the account.
-    function getValueOf(Heap storage _heap, address _id) internal view returns (uint256) {
-        uint256 index = _heap.indexOf[_id];
-
-        if (!_containsAccount(_heap, index, _heap.accounts.length, _id)) return 0;
-        else return _heap.accounts[index].value;
-    }
-
-    /// @notice Returns the address at the head of the `_heap`.
-    /// @param _heap The heap to get the head.
-    /// @return The address of the head.
-    function getRoot(Heap storage _heap) internal view returns (address) {
-        if (_heap.accounts.length > 0) return _heap.accounts[ROOT].id;
-        else return address(0);
-    }
-
-    /// @notice Returns the address of the parent node of the given address in the `_heap`, returns the zero address if it's the root or if the address is not in the heap.
-    /// @param _heap The heap in which to search for the parent.
-    /// @param _id The address to get the parent.
-    /// @return The address of the parent.
-    function getParent(Heap storage _heap, address _id) internal view returns (address) {
-        uint256 index = _heap.indexOf[_id];
-
-        unchecked {
-            if (index == 0) return address(0);
-            else return _heap.accounts[(index - 1) >> 1].id;
-        }
-    }
-
-    /// @notice Returns the address of the left child of the given address, returns the zero address if it's not in the heap or if it has no left child.
-    /// @param _heap The heap in which to search for the left child.
-    /// @param _id The address to get the left child.
-    /// @return The address of the left child.
-    function getLeftChild(Heap storage _heap, address _id) internal view returns (address) {
-        uint256 index = _heap.indexOf[_id];
-        uint256 accountsLength = _heap.accounts.length;
-
-        if (!_containsAccount(_heap, index, accountsLength, _id)) {
-            return address(0);
-        } else if ((index = (index << 1) + 1) >= accountsLength) {
-            return address(0);
-        } else {
-            return _heap.accounts[index].id;
-        }
-    }
-
-    /// @notice Returns the address of the right child of the given address, returns the zero address if it's not in the heap or if it has no right child.
-    /// @param _heap The heap in which to search for the right child.
-    /// @param _id The address to get the right child.
-    /// @return The address of the right child.
-    function getRightChild(Heap storage _heap, address _id) internal view returns (address) {
-        uint256 index = _heap.indexOf[_id];
-        uint256 accountsLength = _heap.accounts.length;
-
-        if (!_containsAccount(_heap, index, accountsLength, _id)) {
-            return address(0);
-        } else if ((index = (index << 1) + 2) >= accountsLength) {
-            return address(0);
-        } else {
-            return _heap.accounts[index].id;
-        }
->>>>>>> fce88891
-    }
 }